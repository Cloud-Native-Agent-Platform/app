module github.com/cnap-oss/app

go 1.23

toolchain go1.24.4

require (
<<<<<<< HEAD
	github.com/spf13/cobra v1.10.1
	github.com/stretchr/testify v1.11.1
	go.uber.org/zap v1.27.0
	gorm.io/driver/postgres v1.6.0
	gorm.io/driver/sqlite v1.6.0
	gorm.io/gorm v1.31.1
)

require (
	github.com/davecgh/go-spew v1.1.1 // indirect
	github.com/inconshreveable/mousetrap v1.1.0 // indirect
	github.com/jackc/pgpassfile v1.0.0 // indirect
	github.com/jackc/pgservicefile v0.0.0-20240606120523-5a60cdf6a761 // indirect
	github.com/jackc/pgx/v5 v5.6.0 // indirect
	github.com/jackc/puddle/v2 v2.2.2 // indirect
	github.com/jinzhu/inflection v1.0.0 // indirect
	github.com/jinzhu/now v1.1.5 // indirect
	github.com/mattn/go-sqlite3 v1.14.22 // indirect
	github.com/pmezard/go-difflib v1.0.0 // indirect
	github.com/rogpeppe/go-internal v1.14.1 // indirect
=======
	github.com/bwmarrin/discordgo v0.29.0 // indirect
	github.com/gorilla/websocket v1.4.2 // indirect
	github.com/inconshreveable/mousetrap v1.1.0 // indirect
	github.com/joho/godotenv v1.5.1 // indirect
	github.com/spf13/cobra v1.10.1 // indirect
>>>>>>> 4e89581c
	github.com/spf13/pflag v1.0.10 // indirect
	go.uber.org/multierr v1.10.0 // indirect
<<<<<<< HEAD
	golang.org/x/crypto v0.31.0 // indirect
	golang.org/x/sync v0.10.0 // indirect
	golang.org/x/text v0.21.0 // indirect
	gopkg.in/yaml.v3 v3.0.1 // indirect
=======
	golang.org/x/crypto v0.0.0-20210421170649-83a5a9bb288b // indirect
	golang.org/x/sys v0.0.0-20201119102817-f84b799fce68 // indirect
>>>>>>> 4e89581c
)<|MERGE_RESOLUTION|>--- conflicted
+++ resolved
@@ -5,7 +5,8 @@
 toolchain go1.24.4
 
 require (
-<<<<<<< HEAD
+	github.com/bwmarrin/discordgo v0.29.0
+	github.com/joho/godotenv v1.5.1
 	github.com/spf13/cobra v1.10.1
 	github.com/stretchr/testify v1.11.1
 	go.uber.org/zap v1.27.0
@@ -16,6 +17,7 @@
 
 require (
 	github.com/davecgh/go-spew v1.1.1 // indirect
+	github.com/gorilla/websocket v1.4.2 // indirect
 	github.com/inconshreveable/mousetrap v1.1.0 // indirect
 	github.com/jackc/pgpassfile v1.0.0 // indirect
 	github.com/jackc/pgservicefile v0.0.0-20240606120523-5a60cdf6a761 // indirect
@@ -26,22 +28,11 @@
 	github.com/mattn/go-sqlite3 v1.14.22 // indirect
 	github.com/pmezard/go-difflib v1.0.0 // indirect
 	github.com/rogpeppe/go-internal v1.14.1 // indirect
-=======
-	github.com/bwmarrin/discordgo v0.29.0 // indirect
-	github.com/gorilla/websocket v1.4.2 // indirect
-	github.com/inconshreveable/mousetrap v1.1.0 // indirect
-	github.com/joho/godotenv v1.5.1 // indirect
-	github.com/spf13/cobra v1.10.1 // indirect
->>>>>>> 4e89581c
 	github.com/spf13/pflag v1.0.10 // indirect
 	go.uber.org/multierr v1.10.0 // indirect
-<<<<<<< HEAD
 	golang.org/x/crypto v0.31.0 // indirect
 	golang.org/x/sync v0.10.0 // indirect
+	golang.org/x/sys v0.28.0 // indirect
 	golang.org/x/text v0.21.0 // indirect
 	gopkg.in/yaml.v3 v3.0.1 // indirect
-=======
-	golang.org/x/crypto v0.0.0-20210421170649-83a5a9bb288b // indirect
-	golang.org/x/sys v0.0.0-20201119102817-f84b799fce68 // indirect
->>>>>>> 4e89581c
 )